/**
 *  Copyright (C) 2009-2012 Typesafe Inc. <http://www.typesafe.com>
 */

package akka

import sbt._
import sbt.Keys._
import com.typesafe.sbtmultijvm.MultiJvmPlugin
import com.typesafe.sbtmultijvm.MultiJvmPlugin.{ MultiJvm, extraOptions, jvmOptions, scalatestOptions }
//import com.typesafe.schoir.SchoirPlugin.schoirSettings
import com.typesafe.sbtscalariform.ScalariformPlugin
import com.typesafe.sbtscalariform.ScalariformPlugin.ScalariformKeys
import java.lang.Boolean.getBoolean

object AkkaBuild extends Build {
  System.setProperty("akka.mode", "test") // Is there better place for this?

  lazy val buildSettings = Seq(
    organization := "com.typesafe.akka",
    version      := "2.0-SNAPSHOT",
    scalaVersion := "2.9.1"
  )

  lazy val akka = Project(
    id = "akka",
    base = file("."),
    settings = parentSettings ++ Release.settings ++ Unidoc.settings ++ Rstdoc.settings ++ Publish.versionSettings ++ Dist.settings ++ Seq(
      parallelExecution in GlobalScope := System.getProperty("akka.parallelExecution", "false").toBoolean,
      Publish.defaultPublishTo in ThisBuild <<= crossTarget / "repository",
      Unidoc.unidocExclude := Seq(samples.id, tutorials.id),
      Dist.distExclude := Seq(actorTests.id, akkaSbtPlugin.id, docs.id)
    ),
<<<<<<< HEAD
    aggregate = Seq(actor, testkit, actorTests, remote, camel, slf4j, agent, transactor, mailboxes, kernel, akkaSbtPlugin, actorMigration, samples, tutorials, docs)
=======
    aggregate = Seq(actor, testkit, actorTests, remote, cluster, slf4j, agent, transactor, mailboxes, zeroMQ, kernel, akkaSbtPlugin, actorMigration, samples, tutorials, docs)
>>>>>>> 34df500c
  )

  lazy val actor = Project(
    id = "akka-actor",
    base = file("akka-actor"),
    settings = defaultSettings ++ Seq(
      autoCompilerPlugins := true,
      libraryDependencies <+= scalaVersion { v => compilerPlugin("org.scala-lang.plugins" % "continuations" % v) },
      scalacOptions += "-P:continuations:enable",
      // to fix scaladoc generation
      fullClasspath in doc in Compile <<= fullClasspath in Compile
    )
  )

  lazy val testkit = Project(
    id = "akka-testkit",
    base = file("akka-testkit"),
    dependencies = Seq(actor),
    settings = defaultSettings ++ Seq(
      libraryDependencies ++= Dependencies.testkit
    )
  )

  lazy val actorTests = Project(
    id = "akka-actor-tests",
    base = file("akka-actor-tests"),
    dependencies = Seq(testkit % "compile;test->test"),
    settings = defaultSettings ++ Seq(
      autoCompilerPlugins := true,
      libraryDependencies <+= scalaVersion { v => compilerPlugin("org.scala-lang.plugins" % "continuations" % v) },
      scalacOptions += "-P:continuations:enable",
      libraryDependencies ++= Dependencies.actorTests
    )
  )

  lazy val remote = Project(
    id = "akka-remote",
    base = file("akka-remote"),
    dependencies = Seq(actor, actorTests % "test->test", testkit % "test->test"),
    settings = defaultSettings ++ multiJvmSettings ++ /*schoirSettings ++*/ Seq(
      libraryDependencies ++= Dependencies.remote,
      // disable parallel tests
      parallelExecution in Test := false,
      extraOptions in MultiJvm <<= (sourceDirectory in MultiJvm) { src =>
        (name: String) => (src ** (name + ".conf")).get.headOption.map("-Dakka.config=" + _.absolutePath).toSeq
      },
      scalatestOptions in MultiJvm := Seq("-r", "org.scalatest.akka.QuietReporter"),
      jvmOptions in MultiJvm := {
        if (getBoolean("sbt.log.noformat")) Seq("-Dakka.test.nocolor=true") else Nil
      },
      test in Test <<= (test in Test) dependsOn (test in MultiJvm)
    )
  ) configs (MultiJvm)

  lazy val cluster = Project(
    id = "akka-cluster",
    base = file("akka-cluster"),
    dependencies = Seq(remote, remote % "test->test", testkit % "test->test"),
    settings = defaultSettings ++ multiJvmSettings ++ schoirSettings ++ Seq(
      libraryDependencies ++= Dependencies.cluster,
      // disable parallel tests
      parallelExecution in Test := false,
      extraOptions in MultiJvm <<= (sourceDirectory in MultiJvm) { src =>
        (name: String) => (src ** (name + ".conf")).get.headOption.map("-Dakka.config=" + _.absolutePath).toSeq
      },
      scalatestOptions in MultiJvm := Seq("-r", "org.scalatest.akka.QuietReporter"),
      jvmOptions in MultiJvm := {
        if (getBoolean("sbt.log.noformat")) Seq("-Dakka.test.nocolor=true") else Nil
      },
      test in Test <<= (test in Test) dependsOn (test in MultiJvm)
    )
  ) configs (MultiJvm)

  lazy val slf4j = Project(
    id = "akka-slf4j",
    base = file("akka-slf4j"),
    dependencies = Seq(actor, testkit % "test->test"),
    settings = defaultSettings ++ Seq(
      libraryDependencies ++= Dependencies.slf4j
    )
  )

  lazy val agent = Project(
    id = "akka-agent",
    base = file("akka-agent"),
    dependencies = Seq(actor, testkit % "test->test"),
    settings = defaultSettings ++ Seq(
      libraryDependencies ++= Dependencies.agent
    )
  )

  lazy val transactor = Project(
    id = "akka-transactor",
    base = file("akka-transactor"),
    dependencies = Seq(actor, testkit % "test->test"),
    settings = defaultSettings ++ Seq(
      libraryDependencies ++= Dependencies.transactor
    )
  )

  // lazy val amqp = Project(
  //   id = "akka-amqp",
  //   base = file("akka-amqp"),
  //   dependencies = Seq(actor, testkit % "test->test"),
  //   settings = defaultSettings ++ Seq(
  //     libraryDependencies ++= Dependencies.amqp
  //   )
  // )

  lazy val mailboxes = Project(
    id = "akka-durable-mailboxes",
    base = file("akka-durable-mailboxes"),
    settings = parentSettings,
    aggregate = Seq(mailboxesCommon, fileMailbox, mongoMailbox, redisMailbox, beanstalkMailbox, zookeeperMailbox)
  )

  lazy val mailboxesCommon = Project(
    id = "akka-mailboxes-common",
    base = file("akka-durable-mailboxes/akka-mailboxes-common"),
    dependencies = Seq(remote, testkit % "compile;test->test"),
    settings = defaultSettings ++ Seq(
      libraryDependencies ++= Dependencies.mailboxes
    )
  )

  val testBeanstalkMailbox = SettingKey[Boolean]("test-beanstalk-mailbox")

  lazy val beanstalkMailbox = Project(
    id = "akka-beanstalk-mailbox",
    base = file("akka-durable-mailboxes/akka-beanstalk-mailbox"),
    dependencies = Seq(mailboxesCommon % "compile;test->test"),
    settings = defaultSettings ++ Seq(
      libraryDependencies ++= Dependencies.beanstalkMailbox,
      testBeanstalkMailbox := false,
      testOptions in Test <+= testBeanstalkMailbox map { test => Tests.Filter(s => test) }
    )
  )

  lazy val fileMailbox = Project(
    id = "akka-file-mailbox",
    base = file("akka-durable-mailboxes/akka-file-mailbox"),
    dependencies = Seq(mailboxesCommon % "compile;test->test", testkit % "test"),
    settings = defaultSettings ++ Seq(
      libraryDependencies ++= Dependencies.fileMailbox
    )
  )

  val testRedisMailbox = SettingKey[Boolean]("test-redis-mailbox")

  lazy val redisMailbox = Project(
    id = "akka-redis-mailbox",
    base = file("akka-durable-mailboxes/akka-redis-mailbox"),
    dependencies = Seq(mailboxesCommon % "compile;test->test"),
    settings = defaultSettings ++ Seq(
      libraryDependencies ++= Dependencies.redisMailbox,
      testRedisMailbox := false,
      testOptions in Test <+= testRedisMailbox map { test => Tests.Filter(s => test) }
    )
  )

  lazy val zookeeperMailbox = Project(
    id = "akka-zookeeper-mailbox",
    base = file("akka-durable-mailboxes/akka-zookeeper-mailbox"),
    dependencies = Seq(mailboxesCommon % "compile;test->test", testkit % "test"),
    settings = defaultSettings  ++ Seq(
      libraryDependencies ++= Dependencies.zookeeperMailbox
    )
  )

  val testMongoMailbox = SettingKey[Boolean]("test-mongo-mailbox")

  lazy val mongoMailbox = Project(
    id = "akka-mongo-mailbox",
    base = file("akka-durable-mailboxes/akka-mongo-mailbox"),
    dependencies = Seq(mailboxesCommon % "compile;test->test"),
    settings = defaultSettings ++ Seq(
      libraryDependencies ++= Dependencies.mongoMailbox,
      ivyXML := Dependencies.mongoMailboxExcludes,
      testMongoMailbox := false,
      testOptions in Test <+= testMongoMailbox map { test => Tests.Filter(s => test) }
    )
  )


  lazy val zeroMQ = Project(
    id = "akka-zeromq",
    base = file("akka-zeromq"),
    dependencies = Seq(actor, testkit % "test;test->test"),
    settings = defaultSettings ++ Seq(
      libraryDependencies ++= Dependencies.zeroMQ
    )
  )


  // lazy val spring = Project(
  //   id = "akka-spring",
  //   base = file("akka-spring"),
  //   dependencies = Seq(cluster, camel),
  //   settings = defaultSettings ++ Seq(
  //     libraryDependencies ++= Dependencies.spring
  //   )
  // )

  lazy val kernel = Project(
    id = "akka-kernel",
    base = file("akka-kernel"),
    dependencies = Seq(actor, testkit % "test->test"),
    settings = defaultSettings ++ Seq(
      libraryDependencies ++= Dependencies.kernel
    )
  )
 
  lazy val camel = Project(
     id = "akka-camel",
     base = file("akka-camel"),
     dependencies = Seq(actor, slf4j, testkit % "test->test"),
     settings = defaultSettings ++ Seq(
       libraryDependencies ++= Dependencies.camel
     )
  )

  lazy val actorMigration = Project(
    id = "akka-actor-migration",
    base = file("akka-actor-migration"),
    dependencies = Seq(actor, testkit % "test->test"),
    settings = defaultSettings
  )

  lazy val akkaSbtPlugin = Project(
    id = "akka-sbt-plugin",
    base = file("akka-sbt-plugin"),
    settings = defaultSettings ++ Seq(
      sbtPlugin := true
    )
  )

  lazy val samples = Project(
    id = "akka-samples",
    base = file("akka-samples"),
    settings = parentSettings,
    aggregate = Seq(fsmSample, helloSample, helloKernelSample, remoteSample)
  )

  lazy val fsmSample = Project(
    id = "akka-sample-fsm",
    base = file("akka-samples/akka-sample-fsm"),
    dependencies = Seq(actor),
    settings = defaultSettings
  )

  lazy val helloSample = Project(
    id = "akka-sample-hello",
    base = file("akka-samples/akka-sample-hello"),
    dependencies = Seq(actor),
    settings = defaultSettings
  )

  lazy val helloKernelSample = Project(
    id = "akka-sample-hello-kernel",
    base = file("akka-samples/akka-sample-hello-kernel"),
    dependencies = Seq(kernel),
    settings = defaultSettings
  )

  lazy val remoteSample = Project(
    id = "akka-sample-remote",
    base = file("akka-samples/akka-sample-remote"),
    dependencies = Seq(actor, remote, kernel),
    settings = defaultSettings
  )

  lazy val tutorials = Project(
    id = "akka-tutorials",
    base = file("akka-tutorials"),
    settings = parentSettings,
    aggregate = Seq(firstTutorial)
  )

  lazy val firstTutorial = Project(
    id = "akka-tutorial-first",
    base = file("akka-tutorials/akka-tutorial-first"),
    dependencies = Seq(actor, testkit),
    settings = defaultSettings ++ Seq(
      libraryDependencies ++= Dependencies.tutorials
    )
  )

  //  lazy val secondTutorial = Project(
  //    id = "akka-tutorial-second",
  //    base = file("akka-tutorials/akka-tutorial-second"),
  //    dependencies = Seq(actor),
  //    settings = defaultSettings
  //  )

  lazy val docs = Project(
    id = "akka-docs",
    base = file("akka-docs"),
    dependencies = Seq(actor, testkit % "test->test", remote, cluster, slf4j, agent, transactor, fileMailbox, mongoMailbox, redisMailbox, beanstalkMailbox, zookeeperMailbox),
    settings = defaultSettings ++ Seq(
      unmanagedSourceDirectories in Test <<= baseDirectory { _ ** "code" get },
      libraryDependencies ++= Dependencies.docs,
      unmanagedSourceDirectories in ScalariformKeys.format in Test <<= unmanagedSourceDirectories in Test
    )
  )

  // Settings

  override lazy val settings = super.settings ++ buildSettings

  lazy val baseSettings = Defaults.defaultSettings ++ Publish.settings

  lazy val parentSettings = baseSettings ++ Seq(
    publishArtifact in Compile := false
  )

  val excludeTestNames = SettingKey[Seq[String]]("exclude-test-names")
  val excludeTestTags = SettingKey[Seq[String]]("exclude-test-tags")
  val includeTestTags = SettingKey[Seq[String]]("include-test-tags")

  val defaultExcludedTags = Seq("timing")

  lazy val defaultSettings = baseSettings ++ formatSettings ++ Seq(
    resolvers += "Typesafe Repo" at "http://repo.typesafe.com/typesafe/releases/",
    resolvers += "Twitter Public Repo" at "http://maven.twttr.com", // This will be going away with com.mongodb.async's next release

    // compile options
    scalacOptions ++= Seq("-encoding", "UTF-8", "-deprecation", "-unchecked") ++ (
      if (true || (System getProperty "java.runtime.version" startsWith "1.7")) Seq() else Seq("-optimize")), // -optimize fails with jdk7
    javacOptions  ++= Seq("-Xlint:unchecked", "-Xlint:deprecation"),

    ivyLoggingLevel in ThisBuild := UpdateLogging.Quiet,

    parallelExecution in Test := System.getProperty("akka.parallelExecution", "false").toBoolean,

    // for excluding tests by name (or use system property: -Dakka.test.names.exclude=TimingSpec)
    excludeTestNames := {
      val exclude = System.getProperty("akka.test.names.exclude", "")
      if (exclude.isEmpty) Seq.empty else exclude.split(",").toSeq
    },

    // for excluding tests by tag (or use system property: -Dakka.test.tags.exclude=timing)
    excludeTestTags := {
      val exclude = System.getProperty("akka.test.tags.exclude", "")
      if (exclude.isEmpty) defaultExcludedTags else exclude.split(",").toSeq
    },

    // for including tests by tag (or use system property: -Dakka.test.tags.include=timing)
    includeTestTags := {
      val include = System.getProperty("akka.test.tags.include", "")
      if (include.isEmpty) Seq.empty else include.split(",").toSeq
    },

    // add filters for tests excluded by name
    testOptions in Test <++= excludeTestNames map { _.map(exclude => Tests.Filter(test => !test.contains(exclude))) },

    // add arguments for tests excluded by tag - includes override excludes (opposite to scalatest)
    testOptions in Test <++= (excludeTestTags, includeTestTags) map { (excludes, includes) =>
      val tags = (excludes.toSet -- includes.toSet).toSeq
      if (tags.isEmpty) Seq.empty else Seq(Tests.Argument("-l", tags.mkString(" ")))
    },

    // add arguments for tests included by tag
    testOptions in Test <++= includeTestTags map { tags =>
      if (tags.isEmpty) Seq.empty else Seq(Tests.Argument("-n", tags.mkString(" ")))
    },

    // show full stack traces
    testOptions in Test += Tests.Argument("-oF")
  )

  lazy val formatSettings = ScalariformPlugin.scalariformSettings ++ Seq(
    ScalariformKeys.preferences in Compile := formattingPreferences,
    ScalariformKeys.preferences in Test    := formattingPreferences
  )

  def formattingPreferences = {
    import scalariform.formatter.preferences._
    FormattingPreferences()
    .setPreference(RewriteArrowSymbols, true)
    .setPreference(AlignParameters, true)
    .setPreference(AlignSingleLineCaseStatements, true)
  }

  lazy val multiJvmSettings = MultiJvmPlugin.settings ++ inConfig(MultiJvm)(ScalariformPlugin.scalariformSettings) ++ Seq(
    compileInputs in MultiJvm <<= (compileInputs in MultiJvm) dependsOn (ScalariformKeys.format in MultiJvm),
    ScalariformKeys.preferences in MultiJvm := formattingPreferences
  )
}

// Dependencies

object Dependencies {
  import Dependency._

  val testkit = Seq(Test.scalatest, Test.junit)

  val actorTests = Seq(
    Test.junit, Test.scalatest, Test.commonsMath, Test.mockito,
    Test.scalacheck, protobuf, jacksonMapper, sjson
  )

  val remote = Seq(
    netty, protobuf, sjson, h2Lzf, Test.junit, Test.scalatest,
    Test.zookeeper, Test.log4j // needed for ZkBarrier in multi-jvm tests
  )

 val cluster = Seq(Test.junit, Test.scalatest)

  val slf4j = Seq(slf4jApi)

  val agent = Seq(scalaStm, Test.scalatest, Test.junit)

  val transactor = Seq(scalaStm, Test.scalatest, Test.junit)

  val amqp = Seq(rabbit, commonsIo, protobuf)

  val mailboxes = Seq(Test.scalatest, Test.junit)

  val fileMailbox = Seq(Test.scalatest, Test.junit)

  val beanstalkMailbox = Seq(beanstalk, Test.junit)

  val redisMailbox = Seq(slf4jApi, redis, Test.junit)

  val mongoMailbox = Seq(slf4jApi, commonsPool, mongoAsync, twttrUtilCore, Test.junit)

  val mongoMailboxExcludes = {
    <dependencies>
      <dependency org="com.mongodb.async" name="bson-driver_2.9.0-1" rev="0.2.9-1" >
        <exclude module="netty"/>
      </dependency>
      <dependency org="com.mongodb.async" name="mongo-driver_2.9.0-1" rev="0.2.9-1" >
        <exclude module="netty"/>
      </dependency>
    </dependencies>
  }

  val zookeeperMailbox = Seq(zkClient, zookeeper, Test.junit)

  val spring = Seq(springBeans, springContext, Test.junit, Test.scalatest)

  val kernel = Seq(Test.scalatest, Test.junit)

  val camel = Seq(Test.scalatest, Test.junit, Test.mockito, camelCore)

  // TODO: resolve Jetty version conflict
  // val sampleCamel = Seq(camelCore, camelSpring, commonsCodec, Runtime.camelJms, Runtime.activemq, Runtime.springJms,
  //   Test.junit, Test.scalatest, Test.logback)

  val tutorials = Seq(Test.scalatest, Test.junit)

  val docs = Seq(Test.scalatest, Test.junit)

  val zeroMQ = Seq(Test.scalatest, Test.junit, protobuf, Dependency.zeroMQ)
}

object Dependency {

  // Versions

  object V {
    val Camel        = "2.8.0"
    val Jackson      = "1.8.0"
    val JavaxServlet = "3.0"
    val Jersey       = "1.3"
    val Jetty        = "7.4.0.v20110414"
    val Logback      = "0.9.28"
    val Netty        = "3.3.0.Final"
    val Protobuf     = "2.4.1"
    val Rabbit       = "2.3.1"
    val ScalaStm     = "0.5"
    val Scalatest    = "1.6.1"
    val Slf4j        = "1.6.4"
    val Spring       = "3.0.5.RELEASE"
    val Zookeeper    = "3.4.0"
  }

  // Compile

  val beanstalk     = "beanstalk"                   % "beanstalk_client"       % "1.4.5"      // New BSD
  val bookkeeper    = "org.apache.hadoop.zookeeper" % "bookkeeper"             % V.Zookeeper  // ApacheV2
  val camelCore     = "org.apache.camel"            % "camel-core"             % V.Camel      // ApacheV2
  val camelSpring   = "org.apache.camel"            % "camel-spring"           % V.Camel      // ApacheV2
  val commonsCodec  = "commons-codec"               % "commons-codec"          % "1.4"        // ApacheV2
  val commonsIo     = "commons-io"                  % "commons-io"             % "2.0.1"      // ApacheV2
  val commonsPool   = "commons-pool"                % "commons-pool"           % "1.5.6"      // ApacheV2
  val guice         = "org.guiceyfruit"             % "guice-all"              % "2.0"        // ApacheV2
  val h2Lzf         = "voldemort.store.compress"    % "h2-lzf"                 % "1.0"        // ApacheV2
  val jacksonCore   = "org.codehaus.jackson"        % "jackson-core-asl"       % V.Jackson    // ApacheV2
  val jacksonMapper = "org.codehaus.jackson"        % "jackson-mapper-asl"     % V.Jackson    // ApacheV2
  val jettyUtil     = "org.eclipse.jetty"           % "jetty-util"             % V.Jetty      // Eclipse license
  val jettyXml      = "org.eclipse.jetty"           % "jetty-xml"              % V.Jetty      // Eclipse license
  val jettyServlet  = "org.eclipse.jetty"           % "jetty-servlet"          % V.Jetty      // Eclipse license
  val log4j         = "log4j"                       % "log4j"                  % "1.2.14"     // ApacheV2
  val mongoAsync    = "com.mongodb.async"           % "mongo-driver_2.9.0-1"   % "0.2.9-1"    // ApacheV2
  val netty         = "io.netty"                    % "netty"                  % V.Netty      // ApacheV2
  val osgi          = "org.osgi"                    % "org.osgi.core"          % "4.2.0"      // ApacheV2
  val protobuf      = "com.google.protobuf"         % "protobuf-java"          % V.Protobuf   // New BSD
  val rabbit        = "com.rabbitmq"                % "amqp-client"            % V.Rabbit     // Mozilla Public License
  val redis         = "net.debasishg"               %% "redisclient"           % "2.4.0"      // ApacheV2
  val scalaStm      = "org.scala-tools"             %% "scala-stm"             % V.ScalaStm   // Modified BSD (Scala)
  val sjson         = "net.debasishg"               %% "sjson"                 % "0.15"       // ApacheV2
  val slf4jApi      = "org.slf4j"                   % "slf4j-api"              % V.Slf4j      // MIT
  val springBeans   = "org.springframework"         % "spring-beans"           % V.Spring     // ApacheV2
  val springContext = "org.springframework"         % "spring-context"         % V.Spring     // ApacheV2
  val staxApi       = "javax.xml.stream"            % "stax-api"               % "1.0-2"      // ApacheV2
  val twttrUtilCore = "com.twitter"                 % "util-core"              % "1.8.1"      // ApacheV2
  val zkClient      = "zkclient"                    % "zkclient"               % "0.3"        // ApacheV2
  val zookeeper     = "org.apache.hadoop.zookeeper" % "zookeeper"              % V.Zookeeper  // ApacheV2
  val zookeeperLock = "org.apache.hadoop.zookeeper" % "zookeeper-recipes-lock" % V.Zookeeper  // ApacheV2
  val zeroMQ        = "org.zeromq"                  %% "zeromq-scala-binding"  % "0.0.3" // ApacheV2

  // Provided

  object Provided {
    val javaxServlet = "org.apache.geronimo.specs" % "geronimo-servlet_3.0_spec" % "1.0" % "provided" // CDDL v1
    val jetty        = "org.eclipse.jetty" % "jetty-server"  % V.Jetty        % "provided"            // Eclipse license
  }

  // Runtime

  object Runtime {
    val activemq   = "org.apache.activemq" % "activemq-core"   % "5.4.2"      % "runtime" // ApacheV2
    val camelJetty = "org.apache.camel"    % "camel-jetty"     % V.Camel      % "runtime" // ApacheV2
    val camelJms   = "org.apache.camel"    % "camel-jms"       % V.Camel      % "runtime" // ApacheV2
    val logback    = "ch.qos.logback"      % "logback-classic" % V.Logback    % "runtime" // MIT
    val springJms  = "org.springframework" % "spring-jms"      % V.Spring     % "runtime" // ApacheV2
  }

  // Test

  object Test {
    val commonsColl = "commons-collections"         % "commons-collections" % "3.2.1"      % "test" // ApacheV2
    val commonsMath = "org.apache.commons"          % "commons-math"        % "2.1"        % "test" // ApacheV2
    val jetty       = "org.eclipse.jetty"           % "jetty-server"        % V.Jetty      % "test" // Eclipse license
    val jettyWebapp = "org.eclipse.jetty"           % "jetty-webapp"        % V.Jetty      % "test" // Eclipse license
    val junit       = "junit"                       % "junit"               % "4.5"        % "test" // Common Public License 1.0
    val logback     = "ch.qos.logback"              % "logback-classic"     % V.Logback    % "test" // EPL 1.0 / LGPL 2.1
    val mockito     = "org.mockito"                 % "mockito-all"         % "1.8.1"      % "test" // MIT
    val scalatest   = "org.scalatest"               %% "scalatest"          % V.Scalatest  % "test" // ApacheV2
    val scalacheck  = "org.scala-tools.testing"     %% "scalacheck"         % "1.9"        % "test" // New BSD
    val zookeeper   = "org.apache.hadoop.zookeeper" % "zookeeper"           % V.Zookeeper  % "test" // ApacheV2
    val log4j       = "log4j"                       % "log4j"               % "1.2.14"     % "test" // ApacheV2
  }
}<|MERGE_RESOLUTION|>--- conflicted
+++ resolved
@@ -8,7 +8,7 @@
 import sbt.Keys._
 import com.typesafe.sbtmultijvm.MultiJvmPlugin
 import com.typesafe.sbtmultijvm.MultiJvmPlugin.{ MultiJvm, extraOptions, jvmOptions, scalatestOptions }
-//import com.typesafe.schoir.SchoirPlugin.schoirSettings
+import com.typesafe.schoir.SchoirPlugin.schoirSettings
 import com.typesafe.sbtscalariform.ScalariformPlugin
 import com.typesafe.sbtscalariform.ScalariformPlugin.ScalariformKeys
 import java.lang.Boolean.getBoolean
@@ -31,11 +31,7 @@
       Unidoc.unidocExclude := Seq(samples.id, tutorials.id),
       Dist.distExclude := Seq(actorTests.id, akkaSbtPlugin.id, docs.id)
     ),
-<<<<<<< HEAD
-    aggregate = Seq(actor, testkit, actorTests, remote, camel, slf4j, agent, transactor, mailboxes, kernel, akkaSbtPlugin, actorMigration, samples, tutorials, docs)
-=======
-    aggregate = Seq(actor, testkit, actorTests, remote, cluster, slf4j, agent, transactor, mailboxes, zeroMQ, kernel, akkaSbtPlugin, actorMigration, samples, tutorials, docs)
->>>>>>> 34df500c
+    aggregate = Seq(actor, testkit, actorTests, remote, camel, cluster, slf4j, agent, transactor, mailboxes, zeroMQ, kernel, akkaSbtPlugin, actorMigration, samples, tutorials, docs)
   )
 
   lazy val actor = Project(
@@ -75,7 +71,7 @@
     id = "akka-remote",
     base = file("akka-remote"),
     dependencies = Seq(actor, actorTests % "test->test", testkit % "test->test"),
-    settings = defaultSettings ++ multiJvmSettings ++ /*schoirSettings ++*/ Seq(
+    settings = defaultSettings ++ multiJvmSettings ++ schoirSettings ++ Seq(
       libraryDependencies ++= Dependencies.remote,
       // disable parallel tests
       parallelExecution in Test := false,
