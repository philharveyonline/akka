 /*---------------------------------------------------------------------------\
| Copyright (C) 2009-2010 Scalable Solutions AB <http://scalablesolutions.se> |
\---------------------------------------------------------------------------*/

import sbt._
import sbt.CompileOrder._

import spde._
import de.tuxed.codefellow.plugin.CodeFellowPlugin

import java.util.jar.Attributes
import java.util.jar.Attributes.Name._
import java.io.File

class AkkaParent(info: ProjectInfo) extends DefaultProject(info) {

  // ------------------------------------------------------------
  // project versions
  val JERSEY_VERSION = "1.2"
  val ATMO_VERSION = "0.6"
  val CAMEL_VERSION = "2.4.0"
  val SPRING_VERSION = "3.0.3.RELEASE"
  val CASSANDRA_VERSION = "0.6.1"
  val LIFT_VERSION = "2.0-scala280-SNAPSHOT"
  val SCALATEST_VERSION = "1.2-for-scala-2.8.0.final-SNAPSHOT"
  val MULTIVERSE_VERSION = "0.6-SNAPSHOT"

  // ------------------------------------------------------------
  lazy val deployPath = info.projectPath / "deploy"
  lazy val distPath = info.projectPath / "dist"

  override def compileOptions = super.compileOptions ++
    Seq("-deprecation",
        "-Xmigration",
        "-Xcheckinit",
        "-Xstrict-warnings",
        "-Xwarninit",
        "-encoding", "utf8")
        .map(x => CompileOption(x))

  override def javaCompileOptions = JavaCompileOption("-Xlint:unchecked") :: super.javaCompileOptions.toList

  def distName = "%s_%s-%s.zip".format(name, buildScalaVersion, version)

  lazy val dist = zipTask(allArtifacts, "dist", distName) dependsOn (`package`) describedAs("Zips up the distribution.")

  // -------------------------------------------------------------------------------------------------------------------
  // Repositories
  // Every dependency that cannot be resolved from the built-in repositories (Maven Central and Scala Tools Releases)
  // must be resolved from a ModuleConfiguration. This will result in a significant acceleration of the update action.
  // Therefore, if repositories are defined, this must happen as def, not as val.
  // -------------------------------------------------------------------------------------------------------------------
  val embeddedRepo            = "Embedded Repo" at (info.projectPath / "embedded-repo").asURL.toString
  val scalaTestModuleConfig   = ModuleConfiguration("org.scalatest", ScalaToolsSnapshots)
  def guiceyFruitRepo         = "GuiceyFruit Repo" at "http://guiceyfruit.googlecode.com/svn/repo/releases/"
  val guiceyFruitModuleConfig = ModuleConfiguration("org.guiceyfruit", guiceyFruitRepo)
  def jbossRepo               = "JBoss Repo" at "https://repository.jboss.org/nexus/content/groups/public/"
  val jbossModuleConfig       = ModuleConfiguration("org.jboss", jbossRepo)
  val nettyModuleConfig       = ModuleConfiguration("org.jboss.netty", jbossRepo)
  val jgroupsModuleConfig     = ModuleConfiguration("jgroups", jbossRepo)
  def sunjdmkRepo             = "Sun JDMK Repo" at "http://wp5.e-taxonomy.eu/cdmlib/mavenrepo"
  val jmsModuleConfig         = ModuleConfiguration("javax.jms", sunjdmkRepo)
  val jdmkModuleConfig        = ModuleConfiguration("com.sun.jdmk", sunjdmkRepo)
  val jmxModuleConfig         = ModuleConfiguration("com.sun.jmx", sunjdmkRepo)
  def javaNetRepo             = "java.net Repo" at "http://download.java.net/maven/2"
  def sonatypeSnapshotRepo    = "Sonatype OSS Repo" at "http://oss.sonatype.org/content/repositories/releases"
  val jerseyModuleConfig      = ModuleConfiguration("com.sun.jersey", javaNetRepo)
  val jerseyContrModuleConfig = ModuleConfiguration("com.sun.jersey.contribs", javaNetRepo)
  val grizzlyModuleConfig     = ModuleConfiguration("com.sun.grizzly", javaNetRepo)
  val atmosphereModuleConfig  = ModuleConfiguration("org.atmosphere", sonatypeSnapshotRepo)
  val liftModuleConfig        = ModuleConfiguration("net.liftweb", ScalaToolsSnapshots)
  def codehausSnapshotRepo    = "Codehaus Snapshots" at "http://snapshots.repository.codehaus.org"
  val multiverseModuleConfig  = ModuleConfiguration("org.multiverse", codehausSnapshotRepo)

  // ------------------------------------------------------------
  // project defintions
  lazy val akka_core = project("akka-core", "akka-core", new AkkaCoreProject(_))
  lazy val akka_amqp = project("akka-amqp", "akka-amqp", new AkkaAMQPProject(_), akka_core)
  lazy val akka_http = project("akka-http", "akka-http", new AkkaHttpProject(_), akka_core, akka_camel)
  lazy val akka_camel = project("akka-camel", "akka-camel", new AkkaCamelProject(_), akka_core)
  lazy val akka_persistence = project("akka-persistence", "akka-persistence", new AkkaPersistenceParentProject(_))
  lazy val akka_spring = project("akka-spring", "akka-spring", new AkkaSpringProject(_), akka_core, akka_camel)
  lazy val akka_jta = project("akka-jta", "akka-jta", new AkkaJTAProject(_), akka_core)
  lazy val akka_kernel = project("akka-kernel", "akka-kernel", new AkkaKernelProject(_),
    akka_core, akka_http, akka_spring, akka_camel, akka_persistence, akka_amqp)

  // examples
  lazy val akka_samples = project("akka-samples", "akka-samples", new AkkaSamplesParentProject(_))

  // ------------------------------------------------------------
  // Run Akka microkernel using 'sbt run' + use for packaging executable JAR
  override def mainClass = Some("se.scalablesolutions.akka.kernel.Main")

  override def packageOptions =
    manifestClassPath.map(cp => ManifestAttributes(
      (Attributes.Name.CLASS_PATH, cp),
      (IMPLEMENTATION_TITLE, "Akka"),
      (IMPLEMENTATION_URL, "http://akkasource.org"),
      (IMPLEMENTATION_VENDOR, "The Akka Project")
    )).toList :::
    getMainClass(false).map(MainClass(_)).toList

  // create a manifest with all akka jars and dependency jars on classpath
  override def manifestClassPath = Some(allArtifacts.getFiles
    .filter(_.getName.endsWith(".jar"))
    .filter(!_.getName.contains("servlet_2.4"))
    .filter(!_.getName.contains("scala-library"))
    .map("lib_managed/scala_%s/compile/".format(buildScalaVersion) + _.getName)
    .mkString(" ") +
    " scala-library.jar" +
    " dist/akka-core_%s-%s.jar".format(buildScalaVersion, version) +
    " dist/akka-http_%s-%s.jar".format(buildScalaVersion, version) +
    " dist/akka-camel_%s-%s.jar".format(buildScalaVersion, version) +
    " dist/akka-amqp_%s-%s.jar".format(buildScalaVersion, version) +
    " dist/akka-persistence-common_%s-%s.jar".format(buildScalaVersion, version) +
    " dist/akka-persistence-redis_%s-%s.jar".format(buildScalaVersion, version) +
    " dist/akka-persistence-mongo_%s-%s.jar".format(buildScalaVersion, version) +
    " dist/akka-persistence-cassandra_%s-%s.jar".format(buildScalaVersion, version) +
    " dist/akka-kernel_%s-%s.jar".format(buildScalaVersion, version) +
    " dist/akka-spring_%s-%s.jar".format(buildScalaVersion, version) +
    " dist/akka-jta_%s-%s.jar".format(buildScalaVersion, version)
    )

  // Exclude slf4j1.5.11 from the classpath, it's conflicting...
  override def runClasspath = super.runClasspath --- (super.runClasspath ** "slf4j*1.5.11.jar")

  // ------------------------------------------------------------
  // publishing
  override def managedStyle = ManagedStyle.Maven
  //override def defaultPublishRepository = Some(Resolver.file("maven-local", Path.userHome / ".m2" / "repository" asFile))
  val publishTo = Resolver.file("maven-local", Path.userHome / ".m2" / "repository" asFile)

  val sourceArtifact = Artifact(artifactID, "source", "jar", Some("source"), Nil, None)
  val docsArtifact = Artifact(artifactID, "docs", "jar", Some("docs"), Nil, None)

  // Credentials(Path.userHome / ".akka_publish_credentials", log)

  //override def documentOptions = encodingUtf8.map(SimpleDocOption(_))
  override def packageDocsJar = defaultJarPath("-docs.jar")
  override def packageSrcJar= defaultJarPath("-source.jar")
  override def packageToPublishActions = super.packageToPublishActions ++ Seq(packageDocs, packageSrc)

  override def pomExtra =
    <inceptionYear>2009</inceptionYear>
    <url>http://akkasource.org</url>
    <organization>
      <name>Scalable Solutions AB</name>
      <url>http://scalablesolutions.se</url>
    </organization>
    <licenses>
      <license>
        <name>Apache 2</name>
        <url>http://www.apache.org/licenses/LICENSE-2.0.txt</url>
        <distribution>repo</distribution>
      </license>
    </licenses>

    // publish to local mvn
    import Process._
    lazy val publishLocalMvn = runMvnInstall
    def runMvnInstall = task {
        for (absPath <- akkaArtifacts.getPaths) {
          val artifactRE = """(.*)/dist/(.*)-(.*).jar""".r
          val artifactRE(path, artifactId, artifactVersion) = absPath
          val command = "mvn install:install-file" +
                        " -Dfile=" + absPath +
                        " -DgroupId=se.scalablesolutions.akka" +
                        " -DartifactId=" + artifactId +
                        " -Dversion=" + version +
                        " -Dpackaging=jar -DgeneratePom=true"
          command ! log
        }
        None
    } dependsOn(dist) describedAs("Run mvn install for artifacts in dist.")

  // ------------------------------------------------------------
  // subprojects
  class AkkaCoreProject(info: ProjectInfo) extends AkkaDefaultProject(info, distPath) with CodeFellowPlugin {
    val netty = "org.jboss.netty" % "netty" % "3.2.1.Final" % "compile"
    val commons_codec = "commons-codec" % "commons-codec" % "1.4" % "compile"
    val commons_io = "commons-io" % "commons-io" % "1.4" % "compile"
    val dispatch_json = "net.databinder" % "dispatch-json_2.8.0" % "0.7.4" % "compile"
    val dispatch_http = "net.databinder" % "dispatch-http_2.8.0" % "0.7.4" % "compile"
    val sjson = "sjson.json" % "sjson" % "0.7-SNAPSHOT-2.8.0" % "compile"
    val sbinary = "sbinary" % "sbinary" % "2.8.0-0.3.1" % "compile"
    val jackson = "org.codehaus.jackson" % "jackson-mapper-asl" % "1.2.1" % "compile"
    val jackson_core = "org.codehaus.jackson" % "jackson-core-asl" % "1.2.1" % "compile"
    val h2_lzf = "voldemort.store.compress" % "h2-lzf" % "1.0" % "compile"
    val jsr166x = "jsr166x" % "jsr166x" % "1.0" % "compile"
    val jta_1_1 = "org.apache.geronimo.specs" % "geronimo-jta_1.1_spec" % "1.1.1" % "compile" intransitive()
    val werkz = "org.codehaus.aspectwerkz" % "aspectwerkz-nodeps-jdk5" % "2.2.1" % "compile"
    val werkz_core = "org.codehaus.aspectwerkz" % "aspectwerkz-jdk5" % "2.2.1" % "compile"
    val configgy = "net.lag" % "configgy" % "2.8.0-1.5.5" % "compile"
    val guicey = "org.guiceyfruit" % "guice-all" % "2.0" % "compile"
    val aopalliance = "aopalliance" % "aopalliance" % "1.0" % "compile"
    val protobuf = "com.google.protobuf" % "protobuf-java" % "2.3.0" % "compile"
    val multiverse = "org.multiverse" % "multiverse-alpha" % MULTIVERSE_VERSION % "compile" intransitive()
    val jgroups = "jgroups" % "jgroups" % "2.9.0.GA" % "compile"

    // testing
    val scalatest = "org.scalatest" % "scalatest" % SCALATEST_VERSION % "test"
    val junit = "junit" % "junit" % "4.5" % "test"
  }

  class AkkaAMQPProject(info: ProjectInfo) extends AkkaDefaultProject(info, distPath) with CodeFellowPlugin {
    val commons_io = "commons-io" % "commons-io" % "1.4" % "compile"
    val rabbit = "com.rabbitmq" % "amqp-client" % "1.8.1" % "compile"

    // testing
    val multiverse = "org.multiverse" % "multiverse-alpha" % MULTIVERSE_VERSION % "test" intransitive()
    val scalatest = "org.scalatest" % "scalatest" % SCALATEST_VERSION % "test"
    val junit = "junit" % "junit" % "4.5" % "test"
  }

  class AkkaHttpProject(info: ProjectInfo) extends AkkaDefaultProject(info, distPath) with CodeFellowPlugin {
    val jackson_core_asl = "org.codehaus.jackson" % "jackson-core-asl" % "1.2.1" % "compile"
    val stax_api = "javax.xml.stream" % "stax-api" % "1.0-2" % "compile"
    val servlet = "javax.servlet" % "servlet-api" % "2.5" % "compile"
    val jersey = "com.sun.jersey" % "jersey-core" % JERSEY_VERSION % "compile"
    val jersey_server = "com.sun.jersey" % "jersey-server" % JERSEY_VERSION % "compile"
    val jersey_json = "com.sun.jersey" % "jersey-json" % JERSEY_VERSION % "compile"
    val jersey_contrib = "com.sun.jersey.contribs" % "jersey-scala" % JERSEY_VERSION % "compile"
    val jsr311 = "javax.ws.rs" % "jsr311-api" % "1.1" % "compile"
    val grizzly = "com.sun.grizzly" % "grizzly-comet-webserver" % "1.9.18-i" % "compile"
    val atmo = "org.atmosphere" % "atmosphere-annotations" % ATMO_VERSION % "compile"
    val atmo_jersey = "org.atmosphere" % "atmosphere-jersey" % ATMO_VERSION % "compile"
    val atmo_runtime = "org.atmosphere" % "atmosphere-runtime" % ATMO_VERSION % "compile"
    val atmo_tomcat = "org.atmosphere" % "atmosphere-compat-tomcat" % ATMO_VERSION % "compile"
    val atmo_weblogic = "org.atmosphere" % "atmosphere-compat-weblogic" % ATMO_VERSION % "compile"
    val atmo_jbossweb = "org.atmosphere" % "atmosphere-compat-jbossweb" % ATMO_VERSION % "compile"
    val commons_logging = "commons-logging" % "commons-logging" % "1.1.1" % "compile"
    val annotation = "javax.annotation" % "jsr250-api" % "1.0" % "compile"

    // testing
    val scalatest = "org.scalatest" % "scalatest" % SCALATEST_VERSION % "test"
    val junit = "junit" % "junit" % "4.5" % "test"
    val mockito = "org.mockito" % "mockito-all" % "1.8.1" % "test"
  }

  class AkkaCamelProject(info: ProjectInfo) extends AkkaDefaultProject(info, distPath) with CodeFellowPlugin {
    val camel_core = "org.apache.camel" % "camel-core" % CAMEL_VERSION % "compile"
  }

  class AkkaPersistenceCommonProject(info: ProjectInfo) extends AkkaDefaultProject(info, distPath) {
    val thrift = "com.facebook" % "thrift" % "r917130" % "compile"
    val commons_pool = "commons-pool" % "commons-pool" % "1.5.4" % "compile"
  }

  class AkkaRedisProject(info: ProjectInfo) extends AkkaDefaultProject(info, distPath) {
    val redis = "com.redis" % "redisclient" % "2.8.0-1.4" % "compile"
    val commons_codec = "commons-codec" % "commons-codec" % "1.4" % "compile"
    override def testOptions = TestFilter((name: String) => name.endsWith("Test")) :: Nil
  }

  class AkkaMongoProject(info: ProjectInfo) extends AkkaDefaultProject(info, distPath) {
    val mongo = "org.mongodb" % "mongo-java-driver" % "1.4" % "compile"
    override def testOptions = TestFilter((name: String) => name.endsWith("Test")) :: Nil
  }

  class AkkaCassandraProject(info: ProjectInfo) extends AkkaDefaultProject(info, distPath) {
    val cassandra = "org.apache.cassandra" % "cassandra" % CASSANDRA_VERSION % "compile"
    val slf4j = "org.slf4j" % "slf4j-api" % "1.6.0" % "compile"
    val slf4j_log4j = "org.slf4j" % "slf4j-log4j12" % "1.6.0" % "compile"
    val log4j = "log4j" % "log4j" % "1.2.15" % "compile"
    // testing
    val high_scale = "org.apache.cassandra" % "high-scale-lib" % CASSANDRA_VERSION % "test"
    val cassandra_clhm = "org.apache.cassandra" % "clhm-production" % CASSANDRA_VERSION % "test"
    val commons_coll = "commons-collections" % "commons-collections" % "3.2.1" % "test"
    val google_coll = "com.google.collections" % "google-collections" % "1.0" % "test"
    override def testOptions = TestFilter((name: String) => name.endsWith("Test")) :: Nil
  }

  class AkkaPersistenceParentProject(info: ProjectInfo) extends ParentProject(info) {
    lazy val akka_persistence_common = project("akka-persistence-common", "akka-persistence-common",
      new AkkaPersistenceCommonProject(_), akka_core)
    lazy val akka_persistence_redis = project("akka-persistence-redis", "akka-persistence-redis",
      new AkkaRedisProject(_), akka_persistence_common)
    lazy val akka_persistence_mongo = project("akka-persistence-mongo", "akka-persistence-mongo",
      new AkkaMongoProject(_), akka_persistence_common)
    lazy val akka_persistence_cassandra = project("akka-persistence-cassandra", "akka-persistence-cassandra",
      new AkkaCassandraProject(_), akka_persistence_common)
  }

  class AkkaKernelProject(info: ProjectInfo) extends AkkaDefaultProject(info, distPath)

  class AkkaSpringProject(info: ProjectInfo) extends AkkaDefaultProject(info, distPath) with CodeFellowPlugin {
    val spring_beans = "org.springframework" % "spring-beans" % SPRING_VERSION % "compile"
    val spring_context = "org.springframework" % "spring-context" % SPRING_VERSION % "compile"

    // testing
    val camel_spring = "org.apache.camel" % "camel-spring" % CAMEL_VERSION % "test"
    val scalatest = "org.scalatest" % "scalatest" % SCALATEST_VERSION % "test"
    val junit = "junit" % "junit" % "4.5" % "test"
  }

  class AkkaJTAProject(info: ProjectInfo) extends AkkaDefaultProject(info, distPath) with CodeFellowPlugin {
    val atomikos_transactions = "com.atomikos" % "transactions" % "3.2.3" % "compile"
    val atomikos_transactions_jta = "com.atomikos" % "transactions-jta" % "3.2.3" % "compile"
    val atomikos_transactions_api = "com.atomikos" % "transactions-api" % "3.2.3" % "compile"
    //val atomikos_transactions_util = "com.atomikos" % "transactions-util" % "3.2.3" % "compile"
    val jta_spec = "org.apache.geronimo.specs" % "geronimo-jta_1.1_spec" % "1.1.1" % "compile" intransitive()
  }

  // ================= EXAMPLES ==================
  class AkkaSampleAntsProject(info: ProjectInfo) extends DefaultSpdeProject(info) with CodeFellowPlugin {
    val scalaToolsSnapshots = ScalaToolsSnapshots
    override def spdeSourcePath = mainSourcePath / "spde"
  }

  class AkkaSampleChatProject(info: ProjectInfo) extends AkkaDefaultProject(info, deployPath) with CodeFellowPlugin
  class AkkaSamplePubSubProject(info: ProjectInfo) extends AkkaDefaultProject(info, deployPath) with CodeFellowPlugin

  class AkkaSampleLiftProject(info: ProjectInfo) extends AkkaDefaultProject(info, deployPath) with CodeFellowPlugin {
    val commons_logging = "commons-logging" % "commons-logging" % "1.1.1" % "compile"
    val lift = "net.liftweb" % "lift-webkit" % LIFT_VERSION % "compile"
    val lift_util = "net.liftweb" % "lift-util" % LIFT_VERSION % "compile"
    val servlet = "javax.servlet" % "servlet-api" % "2.5" % "compile"
    // testing
    val jetty = "org.mortbay.jetty" % "jetty" % "6.1.22" % "test"
    val junit = "junit" % "junit" % "4.5" % "test"
  }

  class AkkaSampleRestJavaProject(info: ProjectInfo) extends AkkaDefaultProject(info, deployPath) with CodeFellowPlugin

  class AkkaSampleRemoteProject(info: ProjectInfo) extends AkkaDefaultProject(info, deployPath) with CodeFellowPlugin

  class AkkaSampleRestScalaProject(info: ProjectInfo) extends AkkaDefaultProject(info, deployPath) with CodeFellowPlugin {
    val jsr311 = "javax.ws.rs" % "jsr311-api" % "1.1.1" % "compile"
  }

  class AkkaSampleCamelProject(info: ProjectInfo) extends AkkaDefaultProject(info, deployPath) with CodeFellowPlugin {
<<<<<<< HEAD
    val spring_jms = "org.springframework" % "spring-jms" % SPRING_VERSION % "compile"
    val camel_jetty = "org.apache.camel" % "camel-jetty" % CAMEL_VERSION % "compile"
    val camel_jms = "org.apache.camel" % "camel-jms" % CAMEL_VERSION % "compile"
    val activemq_core = "org.apache.activemq" % "activemq-core" % "5.3.2" % "compile"
=======
    override def ivyXML =
      <dependencies>
        <dependency org="org.springframework" name="spring-jms" rev="3.0.1.RELEASE">
        </dependency>
        <dependency org="org.apache.geronimo.specs" name="geronimo-servlet_2.5_spec" rev="1.1.1">
        </dependency>
        <dependency org="org.apache.camel" name="camel-jetty" rev="2.3.0">
          <exclude module="geronimo-servlet_2.4_spec"/>
        </dependency>
        <dependency org="org.apache.camel" name="camel-jms" rev="2.3.0">
        </dependency>
        <dependency org="org.apache.activemq" name="activemq-core" rev="5.3.2">
        </dependency>
      </dependencies>

//    val spring_jms = "org.springframework" % "spring-jms" % "3.0.1.RELEASE" % "compile"
//    val camel_jetty = "org.apache.camel" % "camel-jetty" % "2.3.0" % "compile"
//    val camel_jms = "org.apache.camel" % "camel-jms" % "2.3.0" % "compile"
//    val activemq_core = "org.apache.activemq" % "activemq-core" % "5.3.2" % "compile"
>>>>>>> 2c4ef418
  }

  class AkkaSampleSecurityProject(info: ProjectInfo) extends AkkaDefaultProject(info, deployPath) with CodeFellowPlugin {
    val jsr311 = "javax.ws.rs" % "jsr311-api" % "1.1.1" % "compile"
    val jsr250 = "javax.annotation" % "jsr250-api" % "1.0" % "compile"
    val commons_codec = "commons-codec" % "commons-codec" % "1.4" % "compile"
  }

  class AkkaSamplesParentProject(info: ProjectInfo) extends ParentProject(info) {
    lazy val akka_sample_ants = project("akka-sample-ants", "akka-sample-ants",
      new AkkaSampleAntsProject(_), akka_core)
    lazy val akka_sample_chat = project("akka-sample-chat", "akka-sample-chat",
      new AkkaSampleChatProject(_), akka_kernel)
    lazy val akka_sample_pubsub = project("akka-sample-pubsub", "akka-sample-pubsub",
      new AkkaSamplePubSubProject(_), akka_kernel)
    lazy val akka_sample_lift = project("akka-sample-lift", "akka-sample-lift",
      new AkkaSampleLiftProject(_), akka_kernel)
    lazy val akka_sample_rest_java = project("akka-sample-rest-java", "akka-sample-rest-java",
      new AkkaSampleRestJavaProject(_), akka_kernel)
    lazy val akka_sample_rest_scala = project("akka-sample-rest-scala", "akka-sample-rest-scala",
      new AkkaSampleRestScalaProject(_), akka_kernel)
    lazy val akka_sample_camel = project("akka-sample-camel", "akka-sample-camel",
      new AkkaSampleCamelProject(_), akka_kernel)
    lazy val akka_sample_security = project("akka-sample-security", "akka-sample-security",
      new AkkaSampleSecurityProject(_), akka_kernel)
    lazy val akka_sample_remote = project("akka-sample-remote", "akka-sample-remote",
      new AkkaSampleRemoteProject(_), akka_kernel)
  }

  // ------------------------------------------------------------
  // helper functions
  def removeDupEntries(paths: PathFinder) =
   Path.lazyPathFinder {
     val mapped = paths.get map { p => (p.relativePath, p) }
     (Map() ++ mapped).values.toList
   }

  def allArtifacts = {
    Path.fromFile(buildScalaInstance.libraryJar) +++
    (removeDupEntries(runClasspath filter ClasspathUtilities.isArchive) +++
    ((outputPath ##) / defaultJarName) +++
    mainResources +++
    mainDependencies.scalaJars +++
    descendents(info.projectPath, "*.conf") +++
    descendents(info.projectPath / "scripts", "run_akka.sh") +++
    descendents(info.projectPath / "dist", "*.jar") +++
    descendents(info.projectPath / "deploy", "*.jar") +++
    descendents(path("lib") ##, "*.jar") +++
    descendents(configurationPath(Configurations.Compile) ##, "*.jar"))
    .filter(jar => // remove redundant libs
      !jar.toString.endsWith("stax-api-1.0.1.jar") ||
      !jar.toString.endsWith("scala-library-2.7.7.jar")
    )
  }

  def akkaArtifacts = descendents(info.projectPath / "dist", "*" + buildScalaVersion  + "-" + version + ".jar")

  // ------------------------------------------------------------
  class AkkaDefaultProject(info: ProjectInfo, val deployPath: Path) extends DefaultProject(info) with DeployProject

  trait DeployProject extends DefaultProject {
    // defines where the deployTask copies jars to
    def deployPath: Path

    lazy val dist = distAction
    def distAction = deployTask(jarPath, packageDocsJar, packageSrcJar, deployPath, true, true, true) dependsOn(
      `package`, packageDocs, packageSrc) describedAs("Deploying")
    def deployTask(jar: Path, docs: Path, src: Path, toDir: Path,
                   genJar: Boolean, genDocs: Boolean, genSource: Boolean) = task {
      gen(jar, toDir, genJar, "Deploying bits") orElse
      gen(docs, toDir, genDocs, "Deploying docs") orElse
      gen(src, toDir, genSource, "Deploying sources")
    }
    private def gen(jar: Path, toDir: Path, flag: Boolean, msg: String): Option[String] =
      if (flag) {
        log.info(msg + " " + jar)
        FileUtilities.copyFile(jar, toDir / jar.name, log)
      } else None
  }
}<|MERGE_RESOLUTION|>--- conflicted
+++ resolved
@@ -329,32 +329,20 @@
   }
 
   class AkkaSampleCamelProject(info: ProjectInfo) extends AkkaDefaultProject(info, deployPath) with CodeFellowPlugin {
-<<<<<<< HEAD
-    val spring_jms = "org.springframework" % "spring-jms" % SPRING_VERSION % "compile"
-    val camel_jetty = "org.apache.camel" % "camel-jetty" % CAMEL_VERSION % "compile"
-    val camel_jms = "org.apache.camel" % "camel-jms" % CAMEL_VERSION % "compile"
-    val activemq_core = "org.apache.activemq" % "activemq-core" % "5.3.2" % "compile"
-=======
     override def ivyXML =
       <dependencies>
-        <dependency org="org.springframework" name="spring-jms" rev="3.0.1.RELEASE">
+        <dependency org="org.springframework" name="spring-jms" rev={SPRING_VERSION}>
         </dependency>
         <dependency org="org.apache.geronimo.specs" name="geronimo-servlet_2.5_spec" rev="1.1.1">
         </dependency>
-        <dependency org="org.apache.camel" name="camel-jetty" rev="2.3.0">
+        <dependency org="org.apache.camel" name="camel-jetty" rev={CAMEL_VERSION}>
           <exclude module="geronimo-servlet_2.4_spec"/>
         </dependency>
-        <dependency org="org.apache.camel" name="camel-jms" rev="2.3.0">
+        <dependency org="org.apache.camel" name="camel-jms" rev={CAMEL_VERSION}>
         </dependency>
         <dependency org="org.apache.activemq" name="activemq-core" rev="5.3.2">
         </dependency>
       </dependencies>
-
-//    val spring_jms = "org.springframework" % "spring-jms" % "3.0.1.RELEASE" % "compile"
-//    val camel_jetty = "org.apache.camel" % "camel-jetty" % "2.3.0" % "compile"
-//    val camel_jms = "org.apache.camel" % "camel-jms" % "2.3.0" % "compile"
-//    val activemq_core = "org.apache.activemq" % "activemq-core" % "5.3.2" % "compile"
->>>>>>> 2c4ef418
   }
 
   class AkkaSampleSecurityProject(info: ProjectInfo) extends AkkaDefaultProject(info, deployPath) with CodeFellowPlugin {
