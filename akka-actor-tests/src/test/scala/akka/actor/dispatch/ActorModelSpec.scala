/**
 * Copyright (C) 2009-2011 Typesafe Inc. <http://www.typesafe.com>
 */
package akka.actor.dispatch

import akka.event.EventHandler
import org.scalatest.Assertions._
import akka.testkit.{ Testing, filterEvents, EventFilter, AkkaSpec }
import akka.dispatch._
import java.util.concurrent.atomic.AtomicLong
import java.util.concurrent.{ ConcurrentHashMap, CountDownLatch, TimeUnit }
import akka.util.Switch
import java.rmi.RemoteException
import org.junit.{ After, Test }
import akka.actor._
import util.control.NoStackTrace
import akka.AkkaApplication

object ActorModelSpec {

  sealed trait ActorModelMessage

  case class TryReply(expect: Any) extends ActorModelMessage

  case class Reply(expect: Any) extends ActorModelMessage

  case class Forward(to: ActorRef, msg: Any) extends ActorModelMessage

  case class CountDown(latch: CountDownLatch) extends ActorModelMessage

  case class Increment(counter: AtomicLong) extends ActorModelMessage

  case class Await(latch: CountDownLatch) extends ActorModelMessage

  case class Meet(acknowledge: CountDownLatch, waitFor: CountDownLatch) extends ActorModelMessage

  case class CountDownNStop(latch: CountDownLatch) extends ActorModelMessage

  case class Wait(time: Long) extends ActorModelMessage

  case class WaitAck(time: Long, latch: CountDownLatch) extends ActorModelMessage

  case object Interrupt extends ActorModelMessage

  case object Restart extends ActorModelMessage

  case class ThrowException(e: Throwable) extends ActorModelMessage

  val Ping = "Ping"
  val Pong = "Pong"

  class DispatcherActor extends Actor {
    private val busy = new Switch(false)

    def interceptor = dispatcher.asInstanceOf[MessageDispatcherInterceptor]

    def ack {
      if (!busy.switchOn()) {
        throw new Exception("isolation violated")
      } else {
        interceptor.getStats(self).msgsProcessed.incrementAndGet()
      }
    }

    override def postRestart(reason: Throwable) {
      interceptor.getStats(self).restarts.incrementAndGet()
    }

    def receive = {
      case Await(latch)                 ⇒ ack; latch.await(); busy.switchOff()
      case Meet(sign, wait)             ⇒ ack; sign.countDown(); wait.await(); busy.switchOff()
      case Wait(time)                   ⇒ ack; Thread.sleep(time); busy.switchOff()
      case WaitAck(time, l)             ⇒ ack; Thread.sleep(time); l.countDown(); busy.switchOff()
      case Reply(msg)                   ⇒ ack; reply(msg); busy.switchOff()
      case TryReply(msg)                ⇒ ack; tryReply(msg); busy.switchOff()
      case Forward(to, msg)             ⇒ ack; to.forward(msg); busy.switchOff()
      case CountDown(latch)             ⇒ ack; latch.countDown(); busy.switchOff()
      case Increment(count)             ⇒ ack; count.incrementAndGet(); busy.switchOff()
      case CountDownNStop(l)            ⇒ ack; l.countDown(); self.stop(); busy.switchOff()
      case Restart                      ⇒ ack; busy.switchOff(); throw new Exception("Restart requested")
      case Interrupt                    ⇒ ack; busy.switchOff(); throw new InterruptedException("Ping!")
      case ThrowException(e: Throwable) ⇒ ack; busy.switchOff(); throw e
    }
  }

  class InterceptorStats {
    val suspensions = new AtomicLong(0)
    val resumes = new AtomicLong(0)
    val registers = new AtomicLong(0)
    val unregisters = new AtomicLong(0)
    val msgsReceived = new AtomicLong(0)
    val msgsProcessed = new AtomicLong(0)
    val restarts = new AtomicLong(0)
    override def toString = "InterceptorStats(susp=" + suspensions +
      ",res=" + resumes + ",reg=" + registers + ",unreg=" + unregisters +
      ",recv=" + msgsReceived + ",proc=" + msgsProcessed + ",restart=" + restarts
  }

  trait MessageDispatcherInterceptor extends MessageDispatcher {
    val stats = new ConcurrentHashMap[ActorRef, InterceptorStats]
    val starts = new AtomicLong(0)
    val stops = new AtomicLong(0)

    def getStats(actorRef: ActorRef) = {
      stats.putIfAbsent(actorRef, new InterceptorStats) match {
        case null  ⇒ stats.get(actorRef)
        case other ⇒ other
      }
    }

    abstract override def suspend(actor: ActorCell) {
      getStats(actor.ref).suspensions.incrementAndGet()
      super.suspend(actor)
    }

    abstract override def resume(actor: ActorCell) {
      super.resume(actor)
      getStats(actor.ref).resumes.incrementAndGet()
    }

    protected[akka] abstract override def register(actor: ActorCell) {
      getStats(actor.ref).registers.incrementAndGet()
      super.register(actor)
      //printMembers("after registering " + actor)
    }

    protected[akka] abstract override def unregister(actor: ActorCell) {
      getStats(actor.ref).unregisters.incrementAndGet()
      super.unregister(actor)
      //printMembers("after unregistering " + actor)
    }

    def printMembers(when: String) {
      System.err.println(when + " then " + uuids.toArray.toList.map(_.toString.split("-")(0)).mkString("==> ", ", ", "<=="))
    }

    protected[akka] abstract override def dispatch(invocation: Envelope) {
      val stats = getStats(invocation.receiver.ref)
      stats.msgsReceived.incrementAndGet()
      super.dispatch(invocation)
    }

    protected[akka] abstract override def start() {
      starts.incrementAndGet()
      super.start()
    }

    protected[akka] abstract override def shutdown() {
      stops.incrementAndGet()
      super.shutdown()
    }
  }

  def assertDispatcher(dispatcher: MessageDispatcherInterceptor)(
    starts: Long = dispatcher.starts.get(),
    stops: Long = dispatcher.stops.get()) {
    val deadline = System.currentTimeMillis + dispatcher.timeoutMs * 5
    try {
      await(deadline)(starts == dispatcher.starts.get)
      await(deadline)(stops == dispatcher.stops.get)
    } catch {
      case e ⇒
        EventHandler.error(e, dispatcher, "actual: starts=" + dispatcher.starts.get + ",stops=" + dispatcher.stops.get +
          " required: starts=" + starts + ",stops=" + stops)
        throw e
    }
  }

  def assertCountDown(latch: CountDownLatch, wait: Long, hint: AnyRef) {
    try {
      assert(latch.await(wait, TimeUnit.MILLISECONDS) === true)
    } catch {
      case e ⇒
        System.err.println("assertCountDown failed was: " + latch.getCount)
        throw e
    }
  }

  def assertNoCountDown(latch: CountDownLatch, wait: Long, hint: AnyRef) {
    assert(latch.await(wait, TimeUnit.MILLISECONDS) === false)
  }

  def statsFor(actorRef: ActorRef, dispatcher: MessageDispatcher = null) =
    dispatcher.asInstanceOf[MessageDispatcherInterceptor].getStats(actorRef)

  def assertRefDefaultZero(actorRef: ActorRef, dispatcher: MessageDispatcher = null)(
    suspensions: Long = 0,
    resumes: Long = 0,
    registers: Long = 0,
    unregisters: Long = 0,
    msgsReceived: Long = 0,
    msgsProcessed: Long = 0,
    restarts: Long = 0) {
    assertRef(actorRef, dispatcher)(
      suspensions,
      resumes,
      registers,
      unregisters,
      msgsReceived,
      msgsProcessed,
      restarts)
  }

  def assertRef(actorRef: ActorRef, dispatcher: MessageDispatcher = null)(
    suspensions: Long = statsFor(actorRef).suspensions.get(),
    resumes: Long = statsFor(actorRef).resumes.get(),
    registers: Long = statsFor(actorRef).registers.get(),
    unregisters: Long = statsFor(actorRef).unregisters.get(),
    msgsReceived: Long = statsFor(actorRef).msgsReceived.get(),
    msgsProcessed: Long = statsFor(actorRef).msgsProcessed.get(),
    restarts: Long = statsFor(actorRef).restarts.get()) {
    val stats = statsFor(actorRef, Option(dispatcher).getOrElse(actorRef.asInstanceOf[LocalActorRef].underlying.dispatcher))
    val deadline = System.currentTimeMillis + 1000
    try {
      await(deadline)(stats.suspensions.get() == suspensions)
      await(deadline)(stats.resumes.get() == resumes)
      await(deadline)(stats.registers.get() == registers)
      await(deadline)(stats.unregisters.get() == unregisters)
      await(deadline)(stats.msgsReceived.get() == msgsReceived)
      await(deadline)(stats.msgsProcessed.get() == msgsProcessed)
      await(deadline)(stats.restarts.get() == restarts)
    } catch {
      case e ⇒
        EventHandler.error(e, dispatcher, "actual: " + stats + ", required: InterceptorStats(susp=" + suspensions +
          ",res=" + resumes + ",reg=" + registers + ",unreg=" + unregisters +
          ",recv=" + msgsReceived + ",proc=" + msgsProcessed + ",restart=" + restarts)
        throw e
    }
  }

  def await(until: Long)(condition: ⇒ Boolean): Unit = try {
    while (System.currentTimeMillis() <= until) {
      try {
        if (condition) return else Thread.sleep(25)
      } catch {
        case e: InterruptedException ⇒
      }
    }
    throw new AssertionError("await failed")
  }
}

abstract class ActorModelSpec extends AkkaSpec {

  import ActorModelSpec._

  def newTestActor(dispatcher: MessageDispatcher) = app.createActor(Props[DispatcherActor].withDispatcher(dispatcher))

  protected def newInterceptedDispatcher: MessageDispatcherInterceptor
  protected def dispatcherType: String

  "A " + dispatcherType must {

    "must dynamically handle its own life cycle" in {
      implicit val dispatcher = newInterceptedDispatcher
      assertDispatcher(dispatcher)(starts = 0, stops = 0)
      val a = newTestActor(dispatcher)
      assertDispatcher(dispatcher)(starts = 1, stops = 0)
      a.stop()
      assertDispatcher(dispatcher)(starts = 1, stops = 1)
      assertRef(a, dispatcher)(
        suspensions = 0,
        resumes = 0,
        registers = 1,
        unregisters = 1,
        msgsReceived = 0,
        msgsProcessed = 0,
        restarts = 0)

      val futures = for (i ← 1 to 10) yield Future {
        i
      }
      assertDispatcher(dispatcher)(starts = 2, stops = 2)

      val a2 = newTestActor(dispatcher)
      val futures2 = for (i ← 1 to 10) yield Future { i }

      assertDispatcher(dispatcher)(starts = 3, stops = 2)

      a2.stop
      assertDispatcher(dispatcher)(starts = 3, stops = 3)
    }

    "process messages one at a time" in {
      implicit val dispatcher = newInterceptedDispatcher
      val start, oneAtATime = new CountDownLatch(1)
      val a = newTestActor(dispatcher)

      a ! CountDown(start)
      assertCountDown(start, Testing.testTime(3000), "Should process first message within 3 seconds")
      assertRefDefaultZero(a)(registers = 1, msgsReceived = 1, msgsProcessed = 1)

      a ! Wait(1000)
      a ! CountDown(oneAtATime)
      // in case of serialization violation, restart would happen instead of count down
      assertCountDown(oneAtATime, Testing.testTime(1500), "Processed message when allowed")
      assertRefDefaultZero(a)(registers = 1, msgsReceived = 3, msgsProcessed = 3)

      a.stop()
      assertRefDefaultZero(a)(registers = 1, unregisters = 1, msgsReceived = 3, msgsProcessed = 3)
    }

    "handle queueing from multiple threads" in {
      implicit val dispatcher = newInterceptedDispatcher
      val counter = new CountDownLatch(200)
      val a = newTestActor(dispatcher)

      for (i ← 1 to 10) {
        spawn {
          for (i ← 1 to 20) {
            a ! WaitAck(1, counter)
          }
        }
      }
      assertCountDown(counter, Testing.testTime(3000), "Should process 200 messages")
      assertRefDefaultZero(a)(registers = 1, msgsReceived = 200, msgsProcessed = 200)

      a.stop()
    }

    def spawn(f: ⇒ Unit) {
      val thread = new Thread {
        override def run {
          try {
            f
          } catch {
            case e ⇒ EventHandler.error(e, this, "error in spawned thread")
          }
        }
      }
      thread.start()
    }

    "process messages in parallel" in {
      implicit val dispatcher = newInterceptedDispatcher
      val aStart, aStop, bParallel = new CountDownLatch(1)
      val a, b = newTestActor(dispatcher)

      a ! Meet(aStart, aStop)
      assertCountDown(aStart, Testing.testTime(3000), "Should process first message within 3 seconds")

      b ! CountDown(bParallel)
      assertCountDown(bParallel, Testing.testTime(3000), "Should process other actors in parallel")

      aStop.countDown()

      a.stop
      b.stop

      while (!a.isShutdown && !b.isShutdown) {} //Busy wait for termination

      assertRefDefaultZero(a)(registers = 1, unregisters = 1, msgsReceived = 1, msgsProcessed = 1)
      assertRefDefaultZero(b)(registers = 1, unregisters = 1, msgsReceived = 1, msgsProcessed = 1)
    }

    "suspend and resume a failing non supervised permanent actor" in {
      filterEvents(EventFilter[Exception]("Restart")) {
        implicit val dispatcher = newInterceptedDispatcher
        val a = newTestActor(dispatcher)
        val done = new CountDownLatch(1)
        a ! Restart
        a ! CountDown(done)
        assertCountDown(done, Testing.testTime(3000), "Should be suspended+resumed and done with next message within 3 seconds")
        a.stop()
        assertRefDefaultZero(a)(registers = 1, unregisters = 1, msgsReceived = 2,
          msgsProcessed = 2, suspensions = 1, resumes = 1)
      }
    }

    "not process messages for a suspended actor" in {
      implicit val dispatcher = newInterceptedDispatcher
      val a = newTestActor(dispatcher).asInstanceOf[LocalActorRef]
      val done = new CountDownLatch(1)
      a.suspend
      a ! CountDown(done)
      assertNoCountDown(done, 1000, "Should not process messages while suspended")
      assertRefDefaultZero(a)(registers = 1, msgsReceived = 1, suspensions = 1)

      a.resume
      assertCountDown(done, Testing.testTime(3000), "Should resume processing of messages when resumed")
      assertRefDefaultZero(a)(registers = 1, msgsReceived = 1, msgsProcessed = 1,
        suspensions = 1, resumes = 1)

      a.stop()
      assertRefDefaultZero(a)(registers = 1, unregisters = 1, msgsReceived = 1, msgsProcessed = 1,
        suspensions = 1, resumes = 1)
    }

<<<<<<< HEAD
    "handle waves of actors" in {
      implicit val dispatcher = newInterceptedDispatcher

      def flood(num: Int) {
        val cachedMessage = CountDownNStop(new CountDownLatch(num))
        (1 to num) foreach { _ ⇒
          newTestActor(dispatcher) ! cachedMessage
        }
        try {
          assertCountDown(cachedMessage.latch, Testing.testTime(10000), "Should process " + num + " countdowns")
        } catch {
          case e ⇒
            System.err.println("Error: " + e.getMessage + " missing count downs == " + cachedMessage.latch.getCount() + " out of " + num)
          //EventHandler.error(new Exception with NoStackTrace, null, cachedMessage.latch.getCount())
        }
      }
      for (run ← 1 to 3) {
        flood(40000)
        try {
          assertDispatcher(dispatcher)(starts = run, stops = run)
        } catch {
          case e ⇒

            app.registry.local.foreach {
              case actor: LocalActorRef ⇒
                val cell = actor.underlying
                val mbox = cell.mailbox
                System.err.println("Left in the registry: " + actor.address + " => " + cell + " => " + mbox.hasMessages + " " + mbox.hasSystemMessages + " " + mbox.numberOfMessages + " " + mbox.isScheduled)
                var message = mbox.dequeue()
                while (message ne null) {
                  System.err.println("Lingering message for " + cell + " " + message)
                  message = mbox.dequeue()
                }
            }

            throw e
        }
      }
    }

    "continue to process messages when a thread gets interrupted" in {
      filterEvents(EventFilter[InterruptedException]("Ping!"), EventFilter[akka.event.EventHandler.EventHandlerException]) {
        implicit val dispatcher = newInterceptedDispatcher
        val a = newTestActor(dispatcher)
        val f1 = a ? Reply("foo")
        val f2 = a ? Reply("bar")
        val f3 = a ? Interrupt
        val f4 = a ? Reply("foo2")
        val f5 = a ? Interrupt
        val f6 = a ? Reply("bar2")

        assert(f1.get === "foo")
        assert(f2.get === "bar")
        assert((intercept[InterruptedException] {
          f3.get
        }).getMessage === "Ping!")
        assert(f4.get === "foo2")
        assert((intercept[InterruptedException] {
          f5.get
        }).getMessage === "Ping!")
        assert(f6.get === "bar2")
      }
    }
=======
  // FIXME rewrite so we don't use the registr.foreach
  @Test
  def dispatcherShouldHandleWavesOfActors {
    //   implicit val dispatcher = newInterceptedDispatcher

    //   def flood(num: Int) {
    //     val cachedMessage = CountDownNStop(new CountDownLatch(num))
    //     (1 to num) foreach { _ ⇒
    //       newTestActor ! cachedMessage
    //     }
    //     try {
    //       assertCountDown(cachedMessage.latch, Testing.testTime(10000), "Should process " + num + " countdowns")
    //     } catch {
    //       case e ⇒
    //         System.err.println("Error: " + e.getMessage + " missing count downs == " + cachedMessage.latch.getCount() + " out of " + num)
    //       //EventHandler.error(new Exception with NoStackTrace, null, cachedMessage.latch.getCount())
    //     }
    //   }
    //   for (run ← 1 to 3) {
    //     flood(40000)
    //     try {
    //       assertDispatcher(dispatcher)(starts = run, stops = run)
    //     } catch {
    //       case e ⇒

    //         Actor.registry.local.foreach {
    //           case actor: LocalActorRef ⇒
    //             val cell = actor.underlying
    //             val mbox = cell.mailbox
    //             System.err.println("Left in the registry: " + actor.address + " => " + cell + " => " + mbox.hasMessages + " " + mbox.hasSystemMessages + " " + mbox.numberOfMessages + " " + mbox.isScheduled)
    //             var message = mbox.dequeue()
    //             while (message ne null) {
    //               System.err.println("Lingering message for " + cell + " " + message)
    //               message = mbox.dequeue()
    //             }
    //         }

    //         throw e
    //     }
    //   }
  }

  @Test
  def dispatcherShouldCompleteAllUncompletedSenderFuturesOnDeregister {
    implicit val dispatcher = newInterceptedDispatcher
    val a = newTestActor.asInstanceOf[LocalActorRef]
    a.suspend
    val f1: Future[String] = a ? Reply("foo") mapTo manifest[String]
    val stopped = a ? PoisonPill
    val shouldBeCompleted = for (i ← 1 to 10) yield a ? Reply(i)
    a.resume
    assert(f1.get == "foo")
    stopped.await
    for (each ← shouldBeCompleted)
      assert(each.await.exception.get.isInstanceOf[ActorKilledException])
    a.stop()
  }
>>>>>>> 963ea0d9

    "continue to process messages when exception is thrown" in {
      filterEvents(EventFilter[IndexOutOfBoundsException], EventFilter[RemoteException]) {
        implicit val dispatcher = newInterceptedDispatcher
        val a = newTestActor(dispatcher)
        val f1 = a ? Reply("foo")
        val f2 = a ? Reply("bar")
        val f3 = a ? new ThrowException(new IndexOutOfBoundsException("IndexOutOfBoundsException"))
        val f4 = a ? Reply("foo2")
        val f5 = a ? new ThrowException(new RemoteException("RemoteException"))
        val f6 = a ? Reply("bar2")

        assert(f1.get === "foo")
        assert(f2.get === "bar")
        assert((intercept[IndexOutOfBoundsException] {
          f3.get
        }).getMessage === "IndexOutOfBoundsException")
        assert(f4.get === "foo2")
        assert((intercept[RemoteException] {
          f5.get
        }).getMessage === "RemoteException")
        assert(f6.get === "bar2")
      }
    }
  }
}

class DispatcherModelSpec extends ActorModelSpec {
  import ActorModelSpec._

  def newInterceptedDispatcher = ThreadPoolConfigDispatcherBuilder(config ⇒
    new Dispatcher("foo", app.AkkaConfig.DispatcherThroughput,
      app.dispatcherFactory.ThroughputDeadlineTimeMillis, app.dispatcherFactory.MailboxType,
      config, app.dispatcherFactory.DispatcherShutdownMillis) with MessageDispatcherInterceptor,
    ThreadPoolConfig()).build.asInstanceOf[MessageDispatcherInterceptor]

  def dispatcherType = "Dispatcher"

  "A " + dispatcherType must {
    "complete all uncompleted sender futures on deregister" in {
      implicit val dispatcher = newInterceptedDispatcher
      val a = newTestActor(dispatcher).asInstanceOf[LocalActorRef]
      a.suspend
      val f1: Future[String] = a ? Reply("foo") mapTo manifest[String]
      val stopped = a ? PoisonPill
      val shouldBeCompleted = for (i ← 1 to 10) yield a ? Reply(i)
      a.resume
      assert(f1.get == "foo")
      stopped.await
      for (each ← shouldBeCompleted)
        assert(each.await.exception.get.isInstanceOf[ActorKilledException])
      a.stop()
    }
  }
}

class BalancingDispatcherModelSpec extends ActorModelSpec {
  import ActorModelSpec._

  def newInterceptedDispatcher = ThreadPoolConfigDispatcherBuilder(config ⇒
    new BalancingDispatcher("foo", 1, // TODO check why 1 here? (came from old test)
      app.dispatcherFactory.ThroughputDeadlineTimeMillis, app.dispatcherFactory.MailboxType,
      config, app.dispatcherFactory.DispatcherShutdownMillis) with MessageDispatcherInterceptor,
    ThreadPoolConfig()).build.asInstanceOf[MessageDispatcherInterceptor]

  def dispatcherType = "Balancing Dispatcher"
}<|MERGE_RESOLUTION|>--- conflicted
+++ resolved
@@ -386,7 +386,6 @@
         suspensions = 1, resumes = 1)
     }
 
-<<<<<<< HEAD
     "handle waves of actors" in {
       implicit val dispatcher = newInterceptedDispatcher
 
@@ -410,17 +409,18 @@
         } catch {
           case e ⇒
 
-            app.registry.local.foreach {
-              case actor: LocalActorRef ⇒
-                val cell = actor.underlying
-                val mbox = cell.mailbox
-                System.err.println("Left in the registry: " + actor.address + " => " + cell + " => " + mbox.hasMessages + " " + mbox.hasSystemMessages + " " + mbox.numberOfMessages + " " + mbox.isScheduled)
-                var message = mbox.dequeue()
-                while (message ne null) {
-                  System.err.println("Lingering message for " + cell + " " + message)
-                  message = mbox.dequeue()
-                }
-            }
+            // FIXME: registry has been removed
+            // app.registry.local.foreach {
+            //   case actor: LocalActorRef ⇒
+            //     val cell = actor.underlying
+            //     val mbox = cell.mailbox
+            //     System.err.println("Left in the registry: " + actor.address + " => " + cell + " => " + mbox.hasMessages + " " + mbox.hasSystemMessages + " " + mbox.numberOfMessages + " " + mbox.isScheduled)
+            //     var message = mbox.dequeue()
+            //     while (message ne null) {
+            //       System.err.println("Lingering message for " + cell + " " + message)
+            //       message = mbox.dequeue()
+            //     }
+            // }
 
             throw e
         }
@@ -450,65 +450,6 @@
         assert(f6.get === "bar2")
       }
     }
-=======
-  // FIXME rewrite so we don't use the registr.foreach
-  @Test
-  def dispatcherShouldHandleWavesOfActors {
-    //   implicit val dispatcher = newInterceptedDispatcher
-
-    //   def flood(num: Int) {
-    //     val cachedMessage = CountDownNStop(new CountDownLatch(num))
-    //     (1 to num) foreach { _ ⇒
-    //       newTestActor ! cachedMessage
-    //     }
-    //     try {
-    //       assertCountDown(cachedMessage.latch, Testing.testTime(10000), "Should process " + num + " countdowns")
-    //     } catch {
-    //       case e ⇒
-    //         System.err.println("Error: " + e.getMessage + " missing count downs == " + cachedMessage.latch.getCount() + " out of " + num)
-    //       //EventHandler.error(new Exception with NoStackTrace, null, cachedMessage.latch.getCount())
-    //     }
-    //   }
-    //   for (run ← 1 to 3) {
-    //     flood(40000)
-    //     try {
-    //       assertDispatcher(dispatcher)(starts = run, stops = run)
-    //     } catch {
-    //       case e ⇒
-
-    //         Actor.registry.local.foreach {
-    //           case actor: LocalActorRef ⇒
-    //             val cell = actor.underlying
-    //             val mbox = cell.mailbox
-    //             System.err.println("Left in the registry: " + actor.address + " => " + cell + " => " + mbox.hasMessages + " " + mbox.hasSystemMessages + " " + mbox.numberOfMessages + " " + mbox.isScheduled)
-    //             var message = mbox.dequeue()
-    //             while (message ne null) {
-    //               System.err.println("Lingering message for " + cell + " " + message)
-    //               message = mbox.dequeue()
-    //             }
-    //         }
-
-    //         throw e
-    //     }
-    //   }
-  }
-
-  @Test
-  def dispatcherShouldCompleteAllUncompletedSenderFuturesOnDeregister {
-    implicit val dispatcher = newInterceptedDispatcher
-    val a = newTestActor.asInstanceOf[LocalActorRef]
-    a.suspend
-    val f1: Future[String] = a ? Reply("foo") mapTo manifest[String]
-    val stopped = a ? PoisonPill
-    val shouldBeCompleted = for (i ← 1 to 10) yield a ? Reply(i)
-    a.resume
-    assert(f1.get == "foo")
-    stopped.await
-    for (each ← shouldBeCompleted)
-      assert(each.await.exception.get.isInstanceOf[ActorKilledException])
-    a.stop()
-  }
->>>>>>> 963ea0d9
 
     "continue to process messages when exception is thrown" in {
       filterEvents(EventFilter[IndexOutOfBoundsException], EventFilter[RemoteException]) {
